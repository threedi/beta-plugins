--- conflicted
+++ resolved
@@ -75,11 +75,8 @@
             KCU_DICT.get, otypes=[str]
         )(threedigrid_src.kcu)
         default_attr_types["kcu_description"] = ogr.OFTString
-<<<<<<< HEAD
-=======
         default_attributes["exchange_level"] = threedigrid_src.dpumax.astype(float)
         default_attr_types["exchange_level"] = ogr.OFTReal
->>>>>>> 87d991ce
 
     if isinstance(threedigrid_src, Cells) or isinstance(
         threedigrid_src, Nodes
