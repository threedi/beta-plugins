--- conflicted
+++ resolved
@@ -346,14 +346,8 @@
     "ts_max": {"flowline": STYLE_SINGLE_COLUMN_GRADUATED_FLOWLINE},
     "grad": {"flowline": STYLE_GRADIENT},
     "bed_grad": {"flowline": STYLE_GRADIENT},
-<<<<<<< HEAD
-    "cross_section_water_level": {
-        "flowline": STYLE_SINGLE_COLUMN_GRADUATED_FLOWLINE
-    },
-=======
     "wl_at_xsec": {"flowline": STYLE_SINGLE_COLUMN_GRADUATED_FLOWLINE},
 
->>>>>>> 87d991ce
     # Nodes
     "s1": {
         "node": STYLE_SINGLE_COLUMN_GRADUATED_NODE,
